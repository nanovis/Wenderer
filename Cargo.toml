[package]
name = "wenderer"
version = "0.2.0"
authors = ["feng liang <feng.liang@kaust.edu.sa>"]
edition = "2021"

# See more keys and their definitions at https://doc.rust-lang.org/cargo/reference/manifest.html

[dependencies]
image = "0.23"
winit = { version = "0.25", features = ["web-sys"] }
console_error_panic_hook = "0.1.6"
cgmath = { version = "0.18", features = ["swizzle", "mint"] }
env_logger = "0.7"
log = "0.4"
<<<<<<< HEAD
wgpu = { version = "0.10", path="../wgpu/wgpu" }
console_log = "0.2.0"
wasm-bindgen-futures = "0.4.26"
web-sys = {version = "0.3.53"}
=======
wgpu = "0.11"
>>>>>>> dc990b17
crevice = "0.6.0"
mint = "0.5.6"
futures = "0.3"
anyhow = "1.0"
bytemuck = { version = "1.5", features = ["derive"] }
rayon = "1.5.1"
half = { version = "1.7", features = ["num-traits", "bytemuck"] }<|MERGE_RESOLUTION|>--- conflicted
+++ resolved
@@ -13,14 +13,10 @@
 cgmath = { version = "0.18", features = ["swizzle", "mint"] }
 env_logger = "0.7"
 log = "0.4"
-<<<<<<< HEAD
-wgpu = { version = "0.10", path="../wgpu/wgpu" }
+wgpu = "0.11"
 console_log = "0.2.0"
 wasm-bindgen-futures = "0.4.26"
 web-sys = {version = "0.3.53"}
-=======
-wgpu = "0.11"
->>>>>>> dc990b17
 crevice = "0.6.0"
 mint = "0.5.6"
 futures = "0.3"
